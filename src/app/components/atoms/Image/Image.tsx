import React from 'react'

import NextImage from 'next/image'

export type ImageSize = 'sm' | 'md' | 'lg'

export interface ImageProps {
  src: string
  alt: string
  size?: ImageSize
  rounded?: boolean
  fit?: 'cover' | 'contain'
  label?: string
  showLabel?: boolean
  className?: string
}

const sizeMap: Record<ImageSize, { className: string; width: number; height: number; sizes: string }> = {
  sm: { className: 'h-24 w-24', width: 96, height: 96, sizes: '96px' },
  md: { className: 'h-40 w-40', width: 160, height: 160, sizes: '160px' },
  lg: { className: 'h-64 w-64', width: 256, height: 256, sizes: '256px' },
}

export const Image: React.FC<ImageProps> = ({
  src,
  alt,
  size = 'md',
  rounded = true,
  fit = 'cover',
  label = 'Image',
  showLabel = false,
  className = '',
}) => {
  const wrapper = 'inline-flex flex-col items-start gap-2'
  const fitClass = fit === 'contain' ? 'object-contain' : 'object-cover'
  const sizeConfig = sizeMap[size]
  const frame = [
    'bg-surface border border-color overflow-hidden',
    rounded ? 'rounded-lg' : 'rounded-none',
    sizeConfig.className,
    fitClass,
  ].join(' ')

  return (
<<<<<<< HEAD
    <div className={[wrapper, variantScope, className].filter(Boolean).join(' ')}>
      <NextImage
        src={src}
        alt={alt}
        width={sizeConfig.width}
        height={sizeConfig.height}
        sizes={sizeConfig.sizes}
        className={frame}
        data-testid="image"
      />
=======
    <div className={[wrapper, className].filter(Boolean).join(' ')}>
      {/* eslint-disable-next-line @next/next/no-img-element */}
      <img src={src} alt={alt} className={frame} data-testid="image" />
>>>>>>> 09b27305
      {label !== '' && (showLabel ? (
        <span className="text-secondary text-xs">{label}</span>
      ) : (
        <span className="sr-only">{label}</span>
      ))}
    </div>
  )
}

export default Image<|MERGE_RESOLUTION|>--- conflicted
+++ resolved
@@ -42,7 +42,6 @@
   ].join(' ')
 
   return (
-<<<<<<< HEAD
     <div className={[wrapper, variantScope, className].filter(Boolean).join(' ')}>
       <NextImage
         src={src}
@@ -53,11 +52,6 @@
         className={frame}
         data-testid="image"
       />
-=======
-    <div className={[wrapper, className].filter(Boolean).join(' ')}>
-      {/* eslint-disable-next-line @next/next/no-img-element */}
-      <img src={src} alt={alt} className={frame} data-testid="image" />
->>>>>>> 09b27305
       {label !== '' && (showLabel ? (
         <span className="text-secondary text-xs">{label}</span>
       ) : (

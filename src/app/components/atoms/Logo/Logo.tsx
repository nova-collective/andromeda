import React from 'react'

import Image from 'next/image'

export type LogoSize = 'sm' | 'md' | 'lg'
export type LogoVariant = 'primary' | 'secondary'

export interface LogoProps {
  size?: LogoSize
  variant?: LogoVariant
  label?: string
  showLabel?: boolean
  className?: string
}

const sizeMap: Record<LogoSize, { height: number; className: string }> = {
  sm: { height: 24, className: 'h-6' },
  md: { height: 32, className: 'h-8' },
  lg: { height: 48, className: 'h-12' }
}

const variantMap: Record<LogoVariant, string> = {
  primary: 'text-[color:var(--text-primary)]',
  secondary: 'text-[color:var(--text-secondary)]'
}

/**
 * Logo atom
<<<<<<< HEAD
 * Renders the Andromeda logo as a PNG image from `/assets/logo_t.png`.
=======
 * Renders the Andromeda logo image from `/assets/logo_t.png`.
 * Uses Next.js Image component for automatic optimization, lazy loading, and better performance.
>>>>>>> 8bd3cd38
 */
export const Logo: React.FC<LogoProps> = ({
  size = 'md',
  variant = 'primary',
  label = 'Andromeda',
  showLabel = false,
  className = ''
}) => {
  const { height, className: sizeClassName } = sizeMap[size]
  const imgClasses = [sizeClassName, variantMap[variant], 'w-auto'].join(' ')
  const wrapper = ['inline-flex items-center gap-2', className].filter(Boolean).join(' ')
  const ariaLabel = label

  return (
    <span className={wrapper} data-size={size} data-variant={variant}>
      <Image
        src="/assets/logo_t.png"
        alt={ariaLabel}
        width={0}
        height={height}
        className={imgClasses}
        style={{ width: 'auto' }}
        priority
      />
      {label !== '' && (showLabel ? <span className="text-secondary text-xs">{label}</span> : <span className="sr-only">{label}</span>)}
    </span>
  )
}

export default Logo<|MERGE_RESOLUTION|>--- conflicted
+++ resolved
@@ -26,12 +26,7 @@
 
 /**
  * Logo atom
-<<<<<<< HEAD
  * Renders the Andromeda logo as a PNG image from `/assets/logo_t.png`.
-=======
- * Renders the Andromeda logo image from `/assets/logo_t.png`.
- * Uses Next.js Image component for automatic optimization, lazy loading, and better performance.
->>>>>>> 8bd3cd38
  */
 export const Logo: React.FC<LogoProps> = ({
   size = 'md',

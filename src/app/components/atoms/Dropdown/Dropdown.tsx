--- conflicted
+++ resolved
@@ -58,11 +58,7 @@
 	const variantCls = variant === 'primary' ? 'text-primary' : 'text-secondary';
 
 	return (
-<<<<<<< HEAD
 		<div className={`relative ${variantCls}`}>
-=======
-		<div className={`relative ${variant === 'primary' ? 'text-primary' : 'text-secondary'}`}>
->>>>>>> 870fed4e
 			<select
 				ref={ref}
 				disabled={disabled}

--- conflicted
+++ resolved
@@ -16,7 +16,6 @@
 }
 
 .dark {
-<<<<<<< HEAD
   --bg-primary: #0f172a;
   --bg-secondary: #1e293b;
   --text-primary: #f1f5f9;
@@ -52,22 +51,7 @@
 
   h4, h5, h6 {
     font-weight: 600;
-=======
-  --background: #0a0a0a;
-  --foreground: #ededed;
-}
-
-@theme inline {
-  --color-background: var(--background);
-  --color-foreground: var(--foreground);
-  --font-sans: var(--font-geist-sans);
-  --font-mono: var(--font-geist-mono);
-}
-
-body {
-  background: var(--background);
-  color: var(--foreground);
-  font-family: Arial, Helvetica, sans-serif;
+  }
 }
 
 @tailwind base;
@@ -94,6 +78,5 @@
     -webkit-background-clip: text;
     -webkit-text-fill-color: transparent;
     background-clip: text;
->>>>>>> fa00be51
   }
 }
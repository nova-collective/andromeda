import { IUser, Permission } from '@/app/lib/types';
import { MongoDBUserRepository, MongoDBGroupRepository } from '@/app/lib/repositories';
import { ObjectId, Types } from 'mongoose';
import bcrypt from 'bcryptjs';

/**
 * UserService is a small application-level service that wraps
 * repository calls for user-related operations.
 */
export class UserService {
  private repository: MongoDBUserRepository;
  // Cached instance reused for group lookups — avoids creating a new
  // repository for every permission check which can be expensive.
  private groupRepository: MongoDBGroupRepository;

  /**
   * Accept repository instances for easier testing and DI. If omitted,
   * concrete MongoDB repository implementations are created for runtime use.
   *
   * @param repository - optional user repository instance
   * @param groupRepository - optional group repository instance
   */
  constructor(
    repository?: MongoDBUserRepository,
    groupRepository?: MongoDBGroupRepository
  ) {
    this.repository = repository ?? new MongoDBUserRepository();
    this.groupRepository = groupRepository ?? new MongoDBGroupRepository();
  }

  /**
   * Get a user by their string id.
   * @param id - The document id (string form of ObjectId)
   * @returns The user document or null if not found
   */
  async getUserById(id: string): Promise<IUser | null> {
    return this.repository.findById(id);
  }

  /**
   * Look up a user by wallet address (case-sensitive as passed).
   * @param walletAddress - Wallet address to query
   */
  async getUserByWalletAddress(walletAddress: string): Promise<IUser | null> {
    return this.repository.findByField('walletAddress', walletAddress);
  }

  /**
   * Retrieve all users (optionally this could accept pagination later).
   */
  async getAllUsers(): Promise<IUser[]> {
    return this.repository.findAll();
  }

  /**
   * Create a new user.
   * The repository will add timestamps and other DB-managed fields.
   */
  async createUser(userData: Omit<IUser, 'id' | 'createdAt'>): Promise<IUser> {
    return this.repository.create(userData);
  }

  /**
   * Update user by id with partial data
   */
  async updateUser(id: string, userData: Partial<IUser>): Promise<IUser | null> {
    return this.repository.update(id, userData);
  }

  /**
   * Delete a user by id
   */
  async deleteUser(id: string): Promise<boolean> {
    return this.repository.delete(id);
  }

  /**
   * Upsert a user by wallet address (lowercased). Useful for login/registration flows.
   */
  async upsertUser(walletAddress: string, userData: Partial<IUser>): Promise<IUser> {
    return this.repository.upsert(
      { walletAddress: walletAddress }, 
      userData
    );
  }

  /**
   * Validate a plain-text password against the user's stored hash.
   * Returns `false` when the user has no password set or on error.
   */
  async validatePassword(user: IUser, password: string): Promise<boolean> {
    try {
      if (!user.password) {
        return false;
      }
      
      return await bcrypt.compare(password, user.password);
    } catch (error) {
      console.error('Error validating password:', error);
      return false;
    }
  }
  /**
   * Add a user to a group (idempotent). Returns the updated user or null if
   * the user was not found.
   */
  async addUserToGroup(userId: string, group: string): Promise<IUser | null> {
    try {
      const user = await this.repository.findById(userId);
      if (!user) return null;

      const currentGroups = user.groups || [];
      if (!currentGroups.map(g => String(g)).includes(group)) {
        const updatedGroups = [...currentGroups, new Types.ObjectId(group)];
        return await this.repository.update(userId, {
          groups: updatedGroups
        } as Partial<IUser>);
      }
      return user;
    } catch (error) {
      console.error('Error adding user to group:', error);
      return null;
    }
  }

  /**
   * Remove a user from a group. Returns the updated user or null if not found.
   */
  async removeUserFromGroup(userId: string, group: string): Promise<IUser | null> {
    try {
      const user = await this.repository.findById(userId);
      if (!user) return null;

      const currentGroups = user.groups || [];
      const updatedGroups = currentGroups.filter(g => String(g) !== group);
      
      return await this.repository.update(userId, {
        groups: updatedGroups as unknown as ObjectId[]
      } as Partial<IUser>);
    } catch (error) {
      console.error('Error removing user from group:', error);
      return null;
    }
  }

  /**
   * Check whether the supplied user belongs to the given group.
   */
  isUserInGroup(user: IUser, group: string): boolean {
  return user.groups?.map(g => String(g)).includes(group) || false;
  }

  /**
   * Convenience: check whether the user is an 'admin' group member.
   */
  isUserAdmin(user: IUser): boolean {
    return this.isUserInGroup(user, 'admin');
  }

  /**
   * Get the concrete permission objects for a user.
   *
   * This returns the union of the user's explicit `permissions` and the
   * permissions granted by groups the user belongs to. Returned permissions
   * are de-duplicated by permission `name` (first seen wins).
   *
   * @param userId - string id of the user (ObjectId.toString())
   * @returns Array of permission objects (may be empty)
   */
  async getUserPermissions(userId: string): Promise<Permission[]> {
    const user = await this.repository.findById(userId);
    if (!user) return [];

    const permsMap = new Map<string, Permission>();

    // Add explicit user permissions first (they take precedence)
    const userPermissions = Array.isArray(user.permissions) ? user.permissions : [];
    for (const p of userPermissions) {
      if (p && p.name) permsMap.set(p.name, p);
    }

  // Resolve permissions from groups using cached repository instance
  const groupRepo = this.groupRepository;
    const groups = Array.isArray(user.groups) ? user.groups : [];
    for (const g of groups) {
      try {
        const groupId = typeof g === 'string' ? g : String(g);
        const group = await groupRepo.findById(groupId);
        if (group && Array.isArray(group.permissions)) {
          for (const gp of group.permissions) {
            if (gp && gp.name && !permsMap.has(gp.name)) {
              permsMap.set(gp.name, gp);
            }
          }
        }
      } catch (err) {
        // Ignore individual group resolution failures and continue
        console.error('Failed to resolve group permissions for', g, err);
      }
    }

    return Array.from(permsMap.values());
  }

  /**
   * Verify whether a user has a specific permission and CRUD capability.
   * 
   * If you expect to call this frequently, consider caching group lookups or the 
   * computed effective permissions per user (with a TTL) to reduce DB round-trips.
   *
   * @param userId - string id of the user (ObjectId.toString())
   * @param permissionName - name of the permission to check (e.g. 'posts.manage')
   * @param crud - one of 'read' | 'create' | 'update' | 'delete'
   * @returns boolean indicating whether the user has that CRUD capability for the permission
   */
  async verifyUserPermission(
    userId: string,
    permissionName: string,
    crud: keyof Permission['crud']
  ): Promise<boolean> {
<<<<<<< HEAD
    // First check explicit user permissions (they take precedence)
    const user = await this.repository.findById(userId);
    if (!user) return false;

    const userPermissions2 = Array.isArray(user.permissions) ? user.permissions : [];
    const up = userPermissions2.find((perm) => perm.name === permissionName);
    if (up) return Boolean(up.crud[crud]);

  // Then check group permissions (user may inherit permissions from groups)
  // Use cached repository instance rather than creating one per-call.
  const groupRepo = this.groupRepository;
    const groups2 = Array.isArray(user.groups) ? user.groups : [];
    for (const g of groups2) {
      try {
        const groupId = typeof g === 'string' ? g : String(g);
        const group = await groupRepo.findById(groupId);
        if (group && Array.isArray(group.permissions)) {
          const gp = group.permissions.find((perm) => perm.name === permissionName);
          if (gp) return Boolean(gp.crud[crud]);
        }
      } catch (err) {
        console.error('Failed to resolve group when verifying permission', g, err);
      }
=======
    // Use getUserPermissions to resolve all effective permissions (user + groups)
    const permissions = await this.getUserPermissions(userId);
    const perm = permissions.find((p) => p.name === permissionName);
    if (perm && perm.crud && typeof perm.crud[crud] !== 'undefined') {
      return Boolean(perm.crud[crud]);
>>>>>>> 7f7dcd38
    }
    return false;
  }
}<|MERGE_RESOLUTION|>--- conflicted
+++ resolved
@@ -218,37 +218,11 @@
     permissionName: string,
     crud: keyof Permission['crud']
   ): Promise<boolean> {
-<<<<<<< HEAD
-    // First check explicit user permissions (they take precedence)
-    const user = await this.repository.findById(userId);
-    if (!user) return false;
-
-    const userPermissions2 = Array.isArray(user.permissions) ? user.permissions : [];
-    const up = userPermissions2.find((perm) => perm.name === permissionName);
-    if (up) return Boolean(up.crud[crud]);
-
-  // Then check group permissions (user may inherit permissions from groups)
-  // Use cached repository instance rather than creating one per-call.
-  const groupRepo = this.groupRepository;
-    const groups2 = Array.isArray(user.groups) ? user.groups : [];
-    for (const g of groups2) {
-      try {
-        const groupId = typeof g === 'string' ? g : String(g);
-        const group = await groupRepo.findById(groupId);
-        if (group && Array.isArray(group.permissions)) {
-          const gp = group.permissions.find((perm) => perm.name === permissionName);
-          if (gp) return Boolean(gp.crud[crud]);
-        }
-      } catch (err) {
-        console.error('Failed to resolve group when verifying permission', g, err);
-      }
-=======
     // Use getUserPermissions to resolve all effective permissions (user + groups)
     const permissions = await this.getUserPermissions(userId);
     const perm = permissions.find((p) => p.name === permissionName);
     if (perm && perm.crud && typeof perm.crud[crud] !== 'undefined') {
       return Boolean(perm.crud[crud]);
->>>>>>> 7f7dcd38
     }
     return false;
   }
